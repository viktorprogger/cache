<?php
/**
 * @link http://www.yiiframework.com/
 * @copyright Copyright (c) 2008 Yii Software LLC
 * @license http://www.yiiframework.com/license/
 */

namespace yii\apidoc\models;

use phpDocumentor\Reflection\DocBlock\Tag\DeprecatedTag;
use phpDocumentor\Reflection\DocBlock\Tag\SinceTag;
use yii\base\Object;
use yii\helpers\StringHelper;

/**
 * Base class for API documentation information.
 *
 * @author Carsten Brandt <mail@cebe.cc>
 * @since 2.0
 */
class BaseDoc extends Object
{
	/**
	 * @var \phpDocumentor\Reflection\DocBlock\Context
	 */
	public $phpDocContext;

	public $name;

	public $sourceFile;
	public $startLine;
	public $endLine;

	public $shortDescription;
	public $description;
	public $since;
	public $deprecatedSince;
	public $deprecatedReason;

	/**
	 * @var \phpDocumentor\Reflection\DocBlock\Tag[]
	 */
	public $tags = [];


	/**
	 * @param \phpDocumentor\Reflection\BaseReflector $reflector
	 * @param Context $context
	 * @param array $config
	 */
	public function __construct($reflector = null, $context = null, $config = [])
	{
		parent::__construct($config);

		if ($reflector === null) {
			return;
		}

		// base properties
		$this->name = ltrim($reflector->getName(), '\\');
		$this->startLine = $reflector->getNode()->getAttribute('startLine');
		$this->endLine = $reflector->getNode()->getAttribute('endLine');

		$docblock = $reflector->getDocBlock();
		if ($docblock !== null) {
			$this->shortDescription = ucfirst($docblock->getShortDescription());
			if (empty($this->shortDescription) && !($this instanceof PropertyDoc) && $context !== null) {
				$context->errors[] = [
					'line' => $this->startLine,
					'file' => $this->sourceFile,
					'message' => "No short description for " . substr(StringHelper::basename(get_class($this)), 0, -3) . " '{$this->name}'",
				];
			}
			$this->description = $docblock->getLongDescription();

			$this->phpDocContext = $docblock->getContext();

			$this->tags = $docblock->getTags();
			foreach ($this->tags as $i => $tag) {
				if ($tag instanceof SinceTag) {
					$this->since = $tag->getVersion();
					unset($this->tags[$i]);
				} elseif ($tag instanceof DeprecatedTag) {
					$this->deprecatedSince = $tag->getVersion();
					$this->deprecatedReason = $tag->getDescription();
					unset($this->tags[$i]);
				}
			}
		} elseif ($context !== null) {
			$context->errors[] = [
				'line' => $this->startLine,
				'file' => $this->sourceFile,
				'message' => "No docblock for element '{$this->name}'",
			];
		}
	}

	// TODO
	public function loadSource($reflection)
	{
		$this->sourcePath = str_replace('\\', '/', str_replace(YII_PATH, '', $reflection->getFileName()));
		$this->startLine = $reflection->getStartLine();
		$this->endLine = $reflection->getEndLine();
	}

<<<<<<< HEAD
=======
	public function getSourceUrl($baseUrl, $line = null)
	{
		if ($line === null) {
			return $baseUrl . $this->sourcePath;
		} else {
			return $baseUrl . $this->sourcePath . '#' . $line;
		}
	}

>>>>>>> 786e380d
	public function getSourceCode()
	{
		$lines = file(YII_PATH . $this->sourcePath);
		return implode("", array_slice($lines, $this->startLine - 1, $this->endLine - $this->startLine + 1));
	}
}<|MERGE_RESOLUTION|>--- conflicted
+++ resolved
@@ -103,18 +103,6 @@
 		$this->endLine = $reflection->getEndLine();
 	}
 
-<<<<<<< HEAD
-=======
-	public function getSourceUrl($baseUrl, $line = null)
-	{
-		if ($line === null) {
-			return $baseUrl . $this->sourcePath;
-		} else {
-			return $baseUrl . $this->sourcePath . '#' . $line;
-		}
-	}
-
->>>>>>> 786e380d
 	public function getSourceCode()
 	{
 		$lines = file(YII_PATH . $this->sourcePath);
