<?php
/**
 * @link http://www.yiiframework.com/
 * @copyright Copyright (c) 2008 Yii Software LLC
 * @license http://www.yiiframework.com/license/
 */

namespace yii\caching;

use Yii;
use yii\base\InvalidConfigException;
use yii\db\Connection;
use yii\db\PdoValue;
use yii\db\Query;
use yii\di\Instance;

/**
 * DbCache implements a cache application component by storing cached data in a database.
 *
 * By default, DbCache stores session data in a DB table named 'cache'. This table
 * must be pre-created. The table name can be changed by setting [[cacheTable]].
 *
 * Please refer to [[\Psr\SimpleCache\CacheInterface]] for common cache operations that are supported by DbCache.
 *
 * The following example shows how you can configure the application to use DbCache:
 *
 * ```php
 * return [
 *     'components' => [
 *         'cache' => [
 *             '__class' => yii\caching\Cache:class,
 *             'handler' => [
 *                 '__class' => yii\caching\DbCache::class,
 *                 // 'db' => 'mydb',
 *                 // 'cacheTable' => 'my_cache',
 *             ],
 *         ],
 *         // ...
 *     ],
 *     // ...
 * ];
 * ```
 *
 * For more details and usage information on Cache, see the [guide article on caching](guide:caching-overview).
 *
 * @author Qiang Xue <qiang.xue@gmail.com>
 * @since 2.0
 */
class DbCache extends SimpleCache
{
    /**
     * @var Connection|array|string the DB connection object or the application component ID of the DB connection.
     * After the DbCache object is created, if you want to change this property, you should only assign it
     * with a DB connection object.
     * Starting from version 2.0.2, this can also be a configuration array for creating the object.
     */
    public $db = 'db';
    /**
     * @var string name of the DB table to store cache content.
     * The table should be pre-created as follows:
     *
     * ```php
     * CREATE TABLE cache (
     *     id char(128) NOT NULL PRIMARY KEY,
     *     expire int(11),
     *     data BLOB
     * );
     * ```
     *
     * where 'BLOB' refers to the BLOB-type of your preferred DBMS. Below are the BLOB type
     * that can be used for some popular DBMS:
     *
     * - MySQL: LONGBLOB
     * - PostgreSQL: BYTEA
     * - MSSQL: BLOB
     *
     * When using DbCache in a production server, we recommend you create a DB index for the 'expire'
     * column in the cache table to improve the performance.
     */
    public $cacheTable = '{{%cache}}';
    /**
     * @var int the probability (parts per million) that garbage collection (GC) should be performed
     * when storing a piece of data in the cache. Defaults to 100, meaning 0.01% chance.
     * This number should be between 0 and 1000000. A value 0 meaning no GC will be performed at all.
     */
    public $gcProbability = 100;


    /**
     * Initializes the DbCache component.
     * This method will initialize the [[db]] property to make sure it refers to a valid DB connection.
     * @throws InvalidConfigException if [[db]] is invalid.
     */
    public function init()
    {
        parent::init();
        $this->db = Instance::ensure($this->db, Connection::class);
    }

    /**
     * {@inheritdoc}
     */
    public function has($key)
    {
        $key = $this->normalizeKey($key);

        $query = new Query();
        $query->select(['COUNT(*)'])
            ->from($this->cacheTable)
            ->where('[[id]] = :id AND ([[expire]] = 0 OR [[expire]] >' . time() . ')', [':id' => $key]);
        if ($this->db->enableQueryCache) {
            // temporarily disable and re-enable query caching
            $this->db->enableQueryCache = false;
            $result = $query->createCommand($this->db)->queryScalar();
            $this->db->enableQueryCache = true;
        } else {
            $result = $query->createCommand($this->db)->queryScalar();
        }

        return $result > 0;
    }

    /**
     * {@inheritdoc}
     */
    protected function getValue($key)
    {
        $query = (new Query())
            ->select(['data'])
            ->from($this->cacheTable)
            ->where('[[id]] = :id AND ([[expire]] = 0 OR [[expire]] >' . time() . ')', [':id' => $key]);

        if ($this->db->enableQueryCache) {
            // temporarily disable and re-enable query caching
            $this->db->enableQueryCache = false;
            $result = $query->createCommand($this->db)->queryScalar();
            $this->db->enableQueryCache = true;

            return $result;
        }

        return $query->createCommand($this->db)->queryScalar();
    }

    /**
     * {@inheritdoc}
     */
    protected function getValues($keys)
    {
        if (empty($keys)) {
            return [];
        }
        $query = (new Query())
            ->select(['id', 'data'])
            ->from($this->cacheTable)
            ->where(['id' => $keys])
            ->andWhere('([[expire]] = 0 OR [[expire]] > ' . time() . ')');

        if ($this->db->enableQueryCache) {
            $this->db->enableQueryCache = false;
            $rows = $query->createCommand($this->db)->queryAll();
            $this->db->enableQueryCache = true;
        } else {
            $rows = $query->createCommand($this->db)->queryAll();
        }

        $results = array_fill_keys($keys, false);
        foreach ($rows as $row) {
            if (is_resource($row['data']) && get_resource_type($row['data']) === 'stream') {
                $results[$row['id']] = stream_get_contents($row['data']);
            } else {
                $results[$row['id']] = $row['data'];
            }
        }

        return $results;
    }

    /**
     * {@inheritdoc}
     */
    protected function setValue($key, $value, $ttl)
    {
<<<<<<< HEAD
        $result = $this->db->noCache(function (Connection $db) use ($key, $value, $ttl) {
            $command = $db->createCommand()
                ->update($this->cacheTable, [
                    'expire' => $ttl > 0 ? $ttl + time() : 0,
=======
        try {
            $this->db->noCache(function (Connection $db) use ($key, $value, $duration) {
                $db->createCommand()->upsert($this->cacheTable, [
                    'id' => $key,
                    'expire' => $duration > 0 ? $duration + time() : 0,
>>>>>>> 0a76318d
                    'data' => new PdoValue($value, \PDO::PARAM_LOB),
                ])->execute();
            });

            $this->gc();

            return true;
<<<<<<< HEAD
        }
        
        return $this->addValue($key, $value, $ttl);
=======
        } catch (\Exception $e) {
            Yii::warning("Unable to update or insert cache data: {$e->getMessage()}", __METHOD__);

            return false;
        }
>>>>>>> 0a76318d
    }

    /**
     * Stores a value identified by a key into cache if the cache does not contain this key.
     * This is the implementation of the method declared in the parent class.
     *
     * @param string $key the key identifying the value to be cached
     * @param string $value the value to be cached. Other types (if you have disabled [[serializer]]) cannot be saved.
     * @param int $duration the number of seconds in which the cached value will expire. 0 means never expire.
     * @return bool true if the value is successfully stored into cache, false otherwise
     */
    protected function addValue($key, $value, $duration)
    {
        $this->gc();

        try {
            $this->db->noCache(function (Connection $db) use ($key, $value, $duration) {
                $db->createCommand()
                    ->insert($this->cacheTable, [
                        'id' => $key,
                        'expire' => $duration > 0 ? $duration + time() : 0,
                        'data' => new PdoValue($value, \PDO::PARAM_LOB),
                    ])->execute();
            });

            return true;
        } catch (\Exception $e) {
            Yii::warning("Unable to insert cache data: {$e->getMessage()}", __METHOD__);

            return false;
        }
    }

    /**
     * {@inheritdoc}
     */
    protected function deleteValue($key)
    {
        $this->db->noCache(function (Connection $db) use ($key) {
            $db->createCommand()
                ->delete($this->cacheTable, ['id' => $key])
                ->execute();
        });

        return true;
    }

    /**
     * Removes the expired data values.
     * @param bool $force whether to enforce the garbage collection regardless of [[gcProbability]].
     * Defaults to false, meaning the actual deletion happens with the probability as specified by [[gcProbability]].
     */
    public function gc($force = false)
    {
        if ($force || mt_rand(0, 1000000) < $this->gcProbability) {
            $this->db->createCommand()
                ->delete($this->cacheTable, '[[expire]] > 0 AND [[expire]] < ' . time())
                ->execute();
        }
    }

    /**
     * {@inheritdoc}
     */
    public function clear()
    {
        $this->db->createCommand()
            ->delete($this->cacheTable)
            ->execute();

        return true;
    }
}<|MERGE_RESOLUTION|>--- conflicted
+++ resolved
@@ -181,36 +181,23 @@
      */
     protected function setValue($key, $value, $ttl)
     {
-<<<<<<< HEAD
-        $result = $this->db->noCache(function (Connection $db) use ($key, $value, $ttl) {
-            $command = $db->createCommand()
-                ->update($this->cacheTable, [
-                    'expire' => $ttl > 0 ? $ttl + time() : 0,
-=======
         try {
-            $this->db->noCache(function (Connection $db) use ($key, $value, $duration) {
+            $this->db->noCache(function (Connection $db) use ($key, $value, $ttl) {
                 $db->createCommand()->upsert($this->cacheTable, [
                     'id' => $key,
-                    'expire' => $duration > 0 ? $duration + time() : 0,
->>>>>>> 0a76318d
+                    'expire' => $ttl > 0 ? $ttl + time() : 0,
                     'data' => new PdoValue($value, \PDO::PARAM_LOB),
                 ])->execute();
             });
 
             $this->gc();
 
-            return true;
-<<<<<<< HEAD
-        }
-        
-        return $this->addValue($key, $value, $ttl);
-=======
+            return $this->addValue($key, $value, $ttl);
         } catch (\Exception $e) {
             Yii::warning("Unable to update or insert cache data: {$e->getMessage()}", __METHOD__);
 
             return false;
         }
->>>>>>> 0a76318d
     }
 
     /**
